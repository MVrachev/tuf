"""
<Program Name>
  download.py
  
<Started>
  February 21, 2012.  Based on previous version by Geremy Condra.

<Author>
  Konstantin Andrianov
  Vladimir Diaz <vladimir.v.diaz@gmail.com>
  
<Copyright>
  See LICENSE for licensing information.
  
<Purpose>
  Perform any file downloads and check their validity.  This means that the
  hash and length of a downloaded file has to match the hash and length
  supplied by the metadata of that file.  The downloaded file is technically a 
  file-like object that will automatically destroys itself once closed.  Note
  that the file-like object, 'tuf.util.TempFile', is returned by the
  '_download_file()' function.
  
"""

# Induce "true division" (http://www.python.org/dev/peps/pep-0238/).
from __future__ import division

import httplib
import logging
import os.path
import socket
<<<<<<< HEAD
import time
=======
import timeit
>>>>>>> 864d3065

import tuf
import tuf.conf
import tuf.hash
import tuf.util
import tuf.formats

from tuf.compatibility import httplib, ssl, urllib2, urlparse

if ssl:
    from tuf.compatibility import match_hostname
else:
    raise tuf.Error("No SSL support!")    # TODO: degrade gracefully

# We will be overriding socket._fileobject to perform non-blocking socket
# reads.  Therefore, we will need these global variables.
# http://hg.python.org/cpython/file/5be3fa83d436/Lib/socket.py#l84

try:
  from cStringIO import StringIO
except ImportError:
  from StringIO import StringIO

try:
  import errno
except ImportError:
  errno = None
EINTR = getattr(errno, 'EINTR', 4)

# See 'log.py' to learn how logging is handled in TUF.
logger = logging.getLogger('tuf.download')





class SaferSocketFileObject(socket._fileobject):
  """We override socket._fileobject to produce a file-like object which reads
  from a socket more safely than its ancestor. One the safety properties is
  that reading from a socket must be a non-blocking operation."""

  def __init__(self, sock, mode='rb', bufsize=-1, close=False):
    super(SaferSocketFileObject, self).__init__(sock, mode=mode,
                                                bufsize=bufsize, close=close)

    # Count the number of bytes received with this socket.
    self.__number_of_bytes_received = 0
<<<<<<< HEAD
    # Count the seconds spent receiving with this socket.
    self.__seconds_spent_receiving = 0
=======
    # Count the seconds spent receiving with this socket. Tolerate servers with
    # a slow start by ignoring their delivery speed for
    # tuf.conf.SLOW_START_GRACE_PERIOD seconds.
    assert tuf.conf.SLOW_START_GRACE_PERIOD > 0
    self.__seconds_spent_receiving = -tuf.conf.SLOW_START_GRACE_PERIOD
>>>>>>> 864d3065
    # Remember the time a clock was started.
    self.__start_time = None





  def __start_clock(self):
    """
    <Purpose>
      Start the clock to measure time difference later.

    <Arguments>
      None.

    <Exceptions>
      AssertionError:
        When any internal condition is not true.

    <Side Effects>
      Start time is kept inside this object.

    <Returns>
      None.

    """

    # We must have reset the clock before this.
    assert self.__start_time is None
<<<<<<< HEAD
    # We are using wall time, so it will be imprecise sometimes.
    self.__start_time = time.time()
=======
    # We use (platform-specific) wall time, so it will be imprecise sometimes.
    self.__start_time = timeit.default_timer()
>>>>>>> 864d3065





  def __stop_clock_and_check_speed(self, data_length):
    """
    <Purpose>
      Stop the clock and try to detect slow retrieval.

    <Arguments>
      data_length:
        A nonnegative integer indicating the size of data retrieved in bytes.

    <Exceptions>
      tuf.SlowRetrievalError:
        When slow retrieval is detected.

      AssertionError:
        When any internal condition is not true.

    <Side Effects>
      Start time is cleared inside this object.

    <Returns>
      None.

    """

<<<<<<< HEAD
    # We are using wall time, so it will be imprecise sometimes.
    stop_time = time.time()
=======
    # We use (platform-specific) wall time, so it will be imprecise sometimes.
    stop_time = timeit.default_timer()
>>>>>>> 864d3065
    # We must have already started the clock.
    assert self.__start_time > 0
    time_delta = stop_time-self.__start_time
    # Reset the clock.
    self.__start_time = None

    # Measure the average download speed.
    self.__number_of_bytes_received += data_length
    self.__seconds_spent_receiving += time_delta
<<<<<<< HEAD
    average_download_speed = \
      self.__number_of_bytes_received/self.__seconds_spent_receiving

    # If the average download speed is below a certain threshold, we flag this
    # as a possible slow-retrieval attack. This threshold will determine our
    # bias: if it is too low, we will have more false positives; if it is too
    # high, we will have more false negatives.
    if average_download_speed < tuf.conf.MIN_AVERAGE_DOWNLOAD_SPEED:
      if self.__seconds_spent_receiving <= tuf.conf.SLOW_START_GRACE_PERIOD:
        logger.debug('Slow average download speed: '+\
                     str(average_download_speed)+' bytes/second')
      else:
        raise tuf.SlowRetrievalError(average_download_speed)
    else:
      logger.debug('Good average download speed: '+\
                   str(average_download_speed)+' bytes/second')





=======

    if self.__seconds_spent_receiving > 0:
      average_download_speed = \
        self.__number_of_bytes_received/self.__seconds_spent_receiving

      # If the average download speed is below a certain threshold, we flag this
      # as a possible slow-retrieval attack. This threshold will determine our
      # bias: if it is too low, we will have more false positives; if it is too
      # high, we will have more false negatives.
      if average_download_speed < tuf.conf.MIN_AVERAGE_DOWNLOAD_SPEED:
          raise tuf.SlowRetrievalError(average_download_speed)
      else:
        logger.debug('Good average download speed: '+\
                     str(average_download_speed)+' bytes/second')
    else:
      logger.debug('Ignoring average download speed for another: '+\
                   str(-self.__seconds_spent_receiving)+' seconds')






>>>>>>> 864d3065
  def read(self, size):
    """
    <Purpose>
      We override the ancestor read (socket._fileobject.read) operation to be a
      non-blocking operation.

      Original code is at:
      http://hg.python.org/cpython/file/5be3fa83d436/Lib/socket.py#l336

    <Arguments>
      size:
        The length of the data chunk that we would like to download. We assume
        that the size of the expected data chunk is accurate; otherwise, we are
        liable to miscount the number of truly slowly-retrieved chunks.

    <Exceptions>
      tuf.SlowRetrievalError, in case we detect a slow-retrieval attack.

      Any other exception thrown by socket._fileobject.read.

    <Side Effects>
      None.

    <Returns>
      Received data up to 'size' bytes.

    """

    # We should never try to specify a negative size.
    assert size >= 0

    # Use max, disallow tiny reads in a loop as they are very inefficient.
    # We never leave read() with any leftover data from a new recv() call
    # in our internal buffer.
    rbufsize = max(self._rbufsize, self.default_bufsize)
    # Our use of StringIO rather than lists of string objects returned by
    # recv() minimizes memory usage and fragmentation that occurs when
    # rbufsize is large compared to the typical return value of recv().
    buf = self._rbuf
    buf.seek(0, 2)  # seek end

    # Read until size bytes or EOF seen, whichever comes first
    buf_len = buf.tell()
    if buf_len >= size:
      # Already have size bytes in our buffer?  Extract and return.
      buf.seek(0)
      rv = buf.read(size)
      self._rbuf = StringIO()
      self._rbuf.write(buf.read())
      return rv

    self._rbuf = StringIO()  # reset _rbuf.  we consume it via buf.
    # Since we try to detect slow retrieval, this should not be an infinite loop.
    while True:
      left = size - buf_len
      # recv() will malloc the amount of memory given as its
      # parameter even though it often returns much less data
      # than that.  The returned data string is short lived
      # as we copy it into a StringIO and free it.  This avoids
      # fragmentation issues on many platforms.
      try:
        self.__start_clock()
        data = self._sock.recv(left)
      except socket.timeout:
        self.__stop_clock_and_check_speed(0)
        continue
      except socket.error, e:
        if e.args[0] == EINTR:
          self.__stop_clock_and_check_speed(0)
          continue
        raise
      else:
        self.__stop_clock_and_check_speed(len(data))
      if not data:
        break
      n = len(data)
      if n == size and not buf_len:
        # Shortcut.  Avoid buffer data copies when:
        # - We have no data in our buffer.
        # AND
        # - Our call to recv returned exactly the
        #   number of bytes we were asked to read.
        return data
      if n == left:
        buf.write(data)
        del data  # explicit free
        break
      assert n <= left, "recv(%d) returned %d bytes" % (left, n)
      buf.write(data)
      buf_len += n
      del data  # explicit free
      #assert buf_len == buf.tell()
    return buf.getvalue()
<<<<<<< HEAD





=======





>>>>>>> 864d3065
class SaferHTTPResponse(httplib.HTTPResponse):
  """A safer version of httplib.HTTPResponse, in which we only use safe socket
  file-like objects."""

  def __init__(self, sock, debuglevel=0, strict=0, method=None,
               buffering=False):
    httplib.HTTPResponse.__init__(self, sock, debuglevel=debuglevel,
                                  strict=strict, method=method,
                                  buffering=buffering)

    # Delete the previous socket file-like object...
    del self.fp
    # ...and replace it with our safer version.
    if buffering:
      self.fp = SaferSocketFileObject(sock._sock, 'rb')
    else:
      self.fp = SaferSocketFileObject(sock._sock, 'rb', 0)





class VerifiedHTTPSConnection(httplib.HTTPSConnection):
  """
  A connection that wraps connections with ssl certificate verification.

  https://github.com/pypa/pip/blob/d0fa66ecc03ab20b7411b35f7c7b423f31f77761/pip/download.py#L72
  """

  def connect(self):

    self.connection_kwargs = {}

    #TODO: refactor compatibility logic into tuf.compatibility?

    # for > py2.5
    if hasattr(self, 'timeout'):
      self.connection_kwargs.update(timeout = self.timeout)

    # for >= py2.7
    if hasattr(self, 'source_address'):
      self.connection_kwargs.update(source_address = self.source_address)

    sock = socket.create_connection((self.host, self.port), **self.connection_kwargs)

    # for >= py2.7
    if getattr(self, '_tunnel_host', None):
      self.sock = sock
      self._tunnel()

    # set location of certificate authorities
    assert os.path.isfile( tuf.conf.ssl_certificates )
    cert_path = tuf.conf.ssl_certificates

    # TODO: Disallow SSLv2.
    # http://docs.python.org/dev/library/ssl.html#protocol-versions
    # TODO: Select the right ciphers.
    # http://docs.python.org/dev/library/ssl.html#cipher-selection
    self.sock = ssl.wrap_socket(sock, self.key_file, self.cert_file,
                                cert_reqs=ssl.CERT_REQUIRED,
                                ca_certs=cert_path)

    match_hostname(self.sock.getpeercert(), self.host)





class VerifiedHTTPSHandler(urllib2.HTTPSHandler):
  """
  A HTTPSHandler that uses our own VerifiedHTTPSConnection.

  https://github.com/pypa/pip/blob/d0fa66ecc03ab20b7411b35f7c7b423f31f77761/pip/download.py#L109
  """

  def __init__(self, connection_class = VerifiedHTTPSConnection):
    self.specialized_conn_class = connection_class
    urllib2.HTTPSHandler.__init__(self)

  def https_open(self, req):
    return self.do_open(self.specialized_conn_class, req)





def _get_request(url):
  """
  Wraps the URL to retrieve to protects against "creative"
  interpretation of the RFC: http://bugs.python.org/issue8732

  https://github.com/pypa/pip/blob/d0fa66ecc03ab20b7411b35f7c7b423f31f77761/pip/download.py#L147
  """

  return urllib2.Request(url, headers={'Accept-encoding': 'identity'})





def _get_opener(scheme=None):
  """
  Build a urllib2 opener based on whether the user now wants SSL.

  https://github.com/pypa/pip/blob/d0fa66ecc03ab20b7411b35f7c7b423f31f77761/pip/download.py#L178
  """

  if scheme == "https":
    assert os.path.isfile(tuf.conf.ssl_certificates)

    # If we are going over https, use an opener which will provide SSL
    # certificate verification.
    https_handler = VerifiedHTTPSHandler()
    opener = urllib2.build_opener(https_handler)

    # strip out HTTPHandler to prevent MITM spoof
    for handler in opener.handlers:
      if isinstance(handler, urllib2.HTTPHandler):
        opener.handlers.remove(handler)
  else:
    # Otherwise, use the default opener.
    opener = urllib2.build_opener()

  return opener





def _open_connection(url):
  """
  <Purpose>
    Helper function that opens a connection to the url. urllib2 supports http, 
    ftp, and file. In python (2.6+) where the ssl module is available, urllib2 
    also supports https.

    TODO: Determine whether this follows http redirects and decide if we like
    that. For example, would we not want to allow redirection from ssl to
     non-ssl urls?
  
  <Arguments>
    url:
      URL string (e.g., 'http://...' or 'ftp://...' or 'file://...') 
    
  <Exceptions>
    None.
    
  <Side Effects>
    Opens a connection to a remote server.
    
  <Returns>
    File-like object.
    
  """
<<<<<<< HEAD
=======

  # urllib2.Request produces a Request object that allows for a finer control 
  # of the requesting process. Request object allows to add headers or data to
  # the HTTP request. For instance, request method add_header(key, val) can be
  # used to change/spoof 'User-Agent' from default Python-urllib/x.y to 
  # 'Mozilla/4.0 (compatible; MSIE 7.0; Windows NT 5.1)' this can be useful if
  # servers do not recognize connections that originates from 
  # Python-urllib/x.y.

  parsed_url = urlparse.urlparse(url)
  opener = _get_opener(scheme=parsed_url.scheme)
  request = _get_request(url)
  return opener.open(request)
>>>>>>> 864d3065

  # urllib2.Request produces a Request object that allows for a finer control 
  # of the requesting process. Request object allows to add headers or data to
  # the HTTP request. For instance, request method add_header(key, val) can be
  # used to change/spoof 'User-Agent' from default Python-urllib/x.y to 
  # 'Mozilla/4.0 (compatible; MSIE 7.0; Windows NT 5.1)' this can be useful if
  # servers do not recognize connections that originates from 
  # Python-urllib/x.y.

<<<<<<< HEAD
  parsed_url = urlparse.urlparse(url)
  opener = _get_opener(scheme=parsed_url.scheme)
  request = _get_request(url)
  return opener.open(request)


=======
>>>>>>> 864d3065



def _download_fixed_amount_of_data(connection, temp_file, required_length):
  """
  <Purpose>
    This is a helper function, where the download really happens. While-block
    reads data from connection a fixed chunk of data at a time, or less, until
    'required_length' is reached.
  
  <Arguments>
    connection:
      The object that the _open_connection returns for communicating with the
      server about the contents of a URL.

    temp_file:
      A temporary file where the contents at the URL specified by the
      'connection' object will be stored.

    required_length:
      The number of bytes that we must download for the file.  This is almost
      always specified by the TUF metadata for the data file in question
      (except in the case of timestamp metadata, in which case we would fix a
      reasonable upper bound).
  
  <Side Effects>
    Data from the server will be written to 'temp_file'.
 
  <Exceptions>
    Runtime or network exceptions will be raised without question.
 
  <Returns>
    total_downloaded:
      The total number of bytes we have downloaded for the desired file and
      which should be equal to 'required_length'.

  """

  # Keep track of total bytes downloaded.
  total_downloaded = 0

  try:
    while True:
      # We download a fixed chunk of data in every round. This is so that we
      # can defend against slow retrieval attacks. Furthermore, we do not wish
      # to download an extremely large file in one shot.
      amount_to_read = min(tuf.conf.CHUNK_SIZE,
                           required_length-total_downloaded)
      logger.debug('Reading next chunk...')
      data = connection.read(amount_to_read)

      # We might have no more data to read. Check number of bytes downloaded. 
      if not data:
        message = 'Downloaded '+str(total_downloaded)+'/'+ \
          str(required_length)+' bytes.'
        logger.debug(message)

        # Finally, we signal that the download is complete.
        break

      # Data successfully read from the connection.  Store it. 
      temp_file.write(data)
      total_downloaded = total_downloaded + len(data)
  except:
    raise
  else:
    return total_downloaded
  finally:
    # Whatever happens, make sure that we always close the connection.
    connection.close()





def _get_content_length(connection):
  """
  <Purpose>
    A helper function that gets the purported file length from server.
  
  <Arguments>
    connection:
      The object that the _open_connection function returns for communicating
      with the server about the contents of a URL.
  
  <Side Effects>
    No known side effects.
 
  <Exceptions>
    Runtime exceptions will be suppressed but logged.
 
  <Returns>
    reported_length:
      The total number of bytes reported by server. If the process fails, we
      return None; otherwise we would return a nonnegative integer.

  """

  try:
    # What is the length of this document according to the HTTP spec?
    reported_length = connection.info().get('Content-Length')
    # Try casting it as a decimal number.
    reported_length = int(reported_length, 10)
    # Make sure that it is a nonnegative integer.
    assert reported_length > -1
  except:
    logger.exception('Could not get content length about '+str(connection)+
                     ' from server!')
    reported_length = None
  finally:
    return reported_length





def _check_content_length(reported_length, required_length):
  """
  <Purpose>
    A helper function that checks whether the length reported by server is
    equal to the length we expected.
  
  <Arguments>
    reported_length:
      The total number of bytes reported by the server.

    required_length:
      The total number of bytes obtained from (possibly default) metadata.

  <Side Effects>
    No known side effects.
 
  <Exceptions>
    No known exceptions.
 
  <Returns>
    None.

  """

  try:
    if reported_length < required_length:
      logger.warn('reported_length ('+str(reported_length)+
                  ') < required_length ('+str(required_length)+')')
    elif reported_length > required_length:
      logger.warn('reported_length ('+str(reported_length)+
                  ') > required_length ('+str(required_length)+')')
    else:
      logger.debug('reported_length ('+str(reported_length)+
                   ') == required_length ('+str(required_length)+')')
  except:
    logger.exception('Could not check reported and required lengths!')




  
def _check_downloaded_length(total_downloaded, required_length,
                             STRICT_REQUIRED_LENGTH=True):
  """
  <Purpose>
    A helper function which checks whether the total number of downloaded bytes
    matches our expectation. 
 
  <Arguments>
    total_downloaded:
      The total number of bytes supposedly downloaded for the file in question.

    required_length:
      The total number of bytes expected of the file as seen from its (possibly
      default) metadata.

    STRICT_REQUIRED_LENGTH:
      A Boolean indicator used to signal whether we should perform strict
      checking of required_length. True by default. We explicitly set this to
      False when we know that we want to turn this off for downloading the
      timestamp metadata, which has no signed required_length.
  
  <Side Effects>
    None.
 
  <Exceptions>
    tuf.DownloadLengthMismatchError, if STRICT_REQUIRED_LENGTH is True and
    total_downloaded is not equal required_length.
 
  <Returns>
    None.

  """

  if total_downloaded == required_length:
    logger.debug('total_downloaded == required_length == '+
                 str(required_length))
  else:
    difference_in_bytes = abs(total_downloaded-required_length)
    message = 'Downloaded '+str(total_downloaded)+' bytes, but expected '+\
              str(required_length)+' bytes. There is a difference of '+\
              str(difference_in_bytes)+' bytes!'

    # What we downloaded is not equal to the required length, but did we ask
    # for strict checking of required length?
    if STRICT_REQUIRED_LENGTH:  
      # This must be due to a programming error, and must never happen!
      logger.error(message)          
<<<<<<< HEAD
      raise tuf.DownloadLengthMismatchError(message)
=======
      raise tuf.DownloadLengthMismatchError(required_length, total_downloaded)
>>>>>>> 864d3065
    else:
      # We specifically disabled strict checking of required length, but we
      # will log a warning anyway. This is useful when we wish to download the
      # timestamp metadata, for which we have no signed metadata; so, we must
      # guess a reasonable required_length for it.
      logger.warn(message)





def safe_download(url, required_length):
  return _download_file(url, required_length, STRICT_REQUIRED_LENGTH=True)





def unsafe_download(url, required_length):
  return _download_file(url, required_length, STRICT_REQUIRED_LENGTH=False)





def _download_file(url, required_length, STRICT_REQUIRED_LENGTH=True):
  """
  <Purpose>
    Given the url, hashes and length of the desired file, this function 
    opens a connection to 'url' and downloads the file while ensuring its
    length and hashes match 'required_hashes' and 'required_length'. 
 
    tuf.util.TempFile is used instead of regular tempfile object because of 
    additional functionality provided by 'tuf.util.TempFile'.
  
  <Arguments>
    url:
      A URL string that represents the location of the file. 
  
    required_length:
      An integer value representing the length of the file.

    STRICT_REQUIRED_LENGTH:
      A Boolean indicator used to signal whether we should perform strict
      checking of required_length. True by default. We explicitly set this to
      False when we know that we want to turn this off for downloading the
      timestamp metadata, which has no signed required_length.

  <Side Effects>
    A 'tuf.util.TempFile' object is created on disk to store the contents of
    'url'.
 
  <Exceptions>
    tuf.DownloadLengthMismatchError, if there was a mismatch of observed vs
    expected lengths while downloading the file.
 
    tuf.FormatError, if any of the arguments are improperly formatted.

    Any other unforeseen runtime exception.
 
  <Returns>
    A 'tuf.util.TempFile' file-like object which points to the contents of
    'url'.

  """

  # Do all of the arguments have the appropriate format?
  # Raise 'tuf.FormatError' if there is a mismatch.
  tuf.formats.URL_SCHEMA.check_match(url)
  tuf.formats.LENGTH_SCHEMA.check_match(required_length)

  # 'url.replace()' is for compatibility with Windows-based systems because
  # they might put back-slashes in place of forward-slashes.  This converts it
  # to the common format. 
  url = url.replace('\\', '/')
  logger.info('Downloading: '+str(url))

  # NOTE: Not thread-safe.
  # Save current values or functions for restoration later.
  previous_socket_timeout = socket.getdefaulttimeout()
  previous_http_response_class = httplib.HTTPConnection.response_class

  # This is the temporary file that we will return to contain the contents of
  # the downloaded file.
  temp_file = tuf.util.TempFile()

  try:
    # NOTE: Not thread-safe.
    # Set timeout to induce non-blocking socket operations.
    socket.setdefaulttimeout(tuf.conf.SOCKET_TIMEOUT)
    # Replace the socket file-like object class with our safer version.
    httplib.HTTPConnection.response_class = SaferHTTPResponse

    # Open the connection to the remote file.
    connection = _open_connection(url)

    # We ask the server about how big it thinks this file should be.
    reported_length = _get_content_length(connection)

    # Then, we check whether the required length matches the reported length.
    _check_content_length(reported_length, required_length)

    # Download the contents of the URL, up to the required length, to a
    # temporary file, and get the total number of downloaded bytes.
    total_downloaded = _download_fixed_amount_of_data(connection, temp_file, 
                                                      required_length)

    # Does the total number of downloaded bytes match the required length?
    _check_downloaded_length(total_downloaded, required_length,
                             STRICT_REQUIRED_LENGTH=STRICT_REQUIRED_LENGTH)

  except:
    # Close 'temp_file'; any written data is lost.
    temp_file.close_temp_file()
    logger.exception('Could not download URL: '+str(url))
    raise

  else:
    return temp_file

  finally:
    # NOTE: Not thread-safe.
    # Restore previously saved values or functions.
    httplib.HTTPConnection.response_class = previous_http_response_class
    socket.setdefaulttimeout(previous_socket_timeout)




<|MERGE_RESOLUTION|>--- conflicted
+++ resolved
@@ -29,11 +29,7 @@
 import logging
 import os.path
 import socket
-<<<<<<< HEAD
-import time
-=======
 import timeit
->>>>>>> 864d3065
 
 import tuf
 import tuf.conf
@@ -81,16 +77,11 @@
 
     # Count the number of bytes received with this socket.
     self.__number_of_bytes_received = 0
-<<<<<<< HEAD
-    # Count the seconds spent receiving with this socket.
-    self.__seconds_spent_receiving = 0
-=======
     # Count the seconds spent receiving with this socket. Tolerate servers with
     # a slow start by ignoring their delivery speed for
     # tuf.conf.SLOW_START_GRACE_PERIOD seconds.
     assert tuf.conf.SLOW_START_GRACE_PERIOD > 0
     self.__seconds_spent_receiving = -tuf.conf.SLOW_START_GRACE_PERIOD
->>>>>>> 864d3065
     # Remember the time a clock was started.
     self.__start_time = None
 
@@ -120,13 +111,8 @@
 
     # We must have reset the clock before this.
     assert self.__start_time is None
-<<<<<<< HEAD
-    # We are using wall time, so it will be imprecise sometimes.
-    self.__start_time = time.time()
-=======
     # We use (platform-specific) wall time, so it will be imprecise sometimes.
     self.__start_time = timeit.default_timer()
->>>>>>> 864d3065
 
 
 
@@ -156,13 +142,8 @@
 
     """
 
-<<<<<<< HEAD
-    # We are using wall time, so it will be imprecise sometimes.
-    stop_time = time.time()
-=======
     # We use (platform-specific) wall time, so it will be imprecise sometimes.
     stop_time = timeit.default_timer()
->>>>>>> 864d3065
     # We must have already started the clock.
     assert self.__start_time > 0
     time_delta = stop_time-self.__start_time
@@ -172,29 +153,6 @@
     # Measure the average download speed.
     self.__number_of_bytes_received += data_length
     self.__seconds_spent_receiving += time_delta
-<<<<<<< HEAD
-    average_download_speed = \
-      self.__number_of_bytes_received/self.__seconds_spent_receiving
-
-    # If the average download speed is below a certain threshold, we flag this
-    # as a possible slow-retrieval attack. This threshold will determine our
-    # bias: if it is too low, we will have more false positives; if it is too
-    # high, we will have more false negatives.
-    if average_download_speed < tuf.conf.MIN_AVERAGE_DOWNLOAD_SPEED:
-      if self.__seconds_spent_receiving <= tuf.conf.SLOW_START_GRACE_PERIOD:
-        logger.debug('Slow average download speed: '+\
-                     str(average_download_speed)+' bytes/second')
-      else:
-        raise tuf.SlowRetrievalError(average_download_speed)
-    else:
-      logger.debug('Good average download speed: '+\
-                   str(average_download_speed)+' bytes/second')
-
-
-
-
-
-=======
 
     if self.__seconds_spent_receiving > 0:
       average_download_speed = \
@@ -218,7 +176,6 @@
 
 
 
->>>>>>> 864d3065
   def read(self, size):
     """
     <Purpose>
@@ -312,19 +269,11 @@
       del data  # explicit free
       #assert buf_len == buf.tell()
     return buf.getvalue()
-<<<<<<< HEAD
-
-
-
-
-
-=======
-
-
-
-
-
->>>>>>> 864d3065
+
+
+
+
+
 class SaferHTTPResponse(httplib.HTTPResponse):
   """A safer version of httplib.HTTPResponse, in which we only use safe socket
   file-like objects."""
@@ -479,8 +428,6 @@
     File-like object.
     
   """
-<<<<<<< HEAD
-=======
 
   # urllib2.Request produces a Request object that allows for a finer control 
   # of the requesting process. Request object allows to add headers or data to
@@ -494,25 +441,8 @@
   opener = _get_opener(scheme=parsed_url.scheme)
   request = _get_request(url)
   return opener.open(request)
->>>>>>> 864d3065
-
-  # urllib2.Request produces a Request object that allows for a finer control 
-  # of the requesting process. Request object allows to add headers or data to
-  # the HTTP request. For instance, request method add_header(key, val) can be
-  # used to change/spoof 'User-Agent' from default Python-urllib/x.y to 
-  # 'Mozilla/4.0 (compatible; MSIE 7.0; Windows NT 5.1)' this can be useful if
-  # servers do not recognize connections that originates from 
-  # Python-urllib/x.y.
-
-<<<<<<< HEAD
-  parsed_url = urlparse.urlparse(url)
-  opener = _get_opener(scheme=parsed_url.scheme)
-  request = _get_request(url)
-  return opener.open(request)
-
-
-=======
->>>>>>> 864d3065
+
+
 
 
 
@@ -717,11 +647,7 @@
     if STRICT_REQUIRED_LENGTH:  
       # This must be due to a programming error, and must never happen!
       logger.error(message)          
-<<<<<<< HEAD
-      raise tuf.DownloadLengthMismatchError(message)
-=======
       raise tuf.DownloadLengthMismatchError(required_length, total_downloaded)
->>>>>>> 864d3065
     else:
       # We specifically disabled strict checking of required length, but we
       # will log a warning anyway. This is useful when we wish to download the
