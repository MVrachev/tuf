#!/usr/bin/env python

# Copyright 2017, New York University and the TUF contributors
# SPDX-License-Identifier: MIT OR Apache-2.0

"""
<Program Name>
  test_multiple_repositories_integration.py

<Author>
  Vladimir Diaz <vladimir.v.diaz@gmail.com>

<Started>
  February 2, 2017

<Copyright>
  See LICENSE-MIT.txt OR LICENSE-APACHE.txt for licensing information.

<Purpose>
  Verify that clients and the repository tools are able to keep track of
  multiple repositories and separate sets of metadata for each.
"""

# Help with Python 3 compatibility, where the print statement is a function, an
# implicit relative import is invalid, and the '/' operator performs true
# division.  Example:  print 'hello world' raises a 'SyntaxError' exception.
from __future__ import print_function
from __future__ import absolute_import
from __future__ import division
from __future__ import unicode_literals

import os
import sys
import tempfile
import random
import subprocess
import logging
import time
import shutil
import unittest
import json

import tuf
import tuf.log
import tuf.roledb
import tuf.client.updater as updater
import tuf.settings
import securesystemslib
import tuf.unittest_toolbox as unittest_toolbox
import tuf.repository_tool as repo_tool

import securesystemslib

logger = logging.getLogger('test_multiple_repositories_integration')

repo_tool.disable_console_log_messages()


class TestMultipleRepositoriesIntegration(unittest_toolbox.Modified_TestCase):

  def setUp(self):
    # We are inheriting from custom class.
    unittest_toolbox.Modified_TestCase.setUp(self)

    self.temporary_directory = tempfile.mkdtemp(dir=os.getcwd())

    # Copy the original repository files provided in the test folder so that
    # any modifications made to repository files are restricted to the copies.
    # The 'repository_data' directory is expected to exist in 'tuf/tests/'.
    original_repository_files = os.path.join(os.getcwd(), 'repository_data')

    self.temporary_repository_root = self.make_temp_directory(directory=
        self.temporary_directory)

    # The original repository, keystore, and client directories will be copied
    # for each test case.
    original_repository = os.path.join(original_repository_files, 'repository')
<<<<<<< HEAD
    original_client = os.path.join(original_repository_files, 'client', 'test_repository')
=======
    original_client = os.path.join(original_repository_files, 'client', 'test_repository1')
>>>>>>> ec95a0d3
    original_keystore = os.path.join(original_repository_files, 'keystore')
    original_map_file = os.path.join(original_repository_files, 'map.json')

    # Save references to the often-needed client repository directories.
    # Test cases need these references to access metadata and target files.
    self.repository_directory = os.path.join(self.temporary_repository_root,
        'repository_server1')
    self.repository_directory2 = os.path.join(self.temporary_repository_root,
        'repository_server2')

    # Setting 'tuf.settings.repositories_directory' with the temporary client
    # directory copied from the original repository files.
    tuf.settings.repositories_directory = self.temporary_repository_root

<<<<<<< HEAD
    repository_name = 'repository1'
    repository_name2 = 'repository2'
=======
    repository_name = 'test_repository1'
    repository_name2 = 'test_repository2'
>>>>>>> ec95a0d3
    self.client_directory = os.path.join(self.temporary_repository_root, repository_name)
    self.client_directory2 = os.path.join(self.temporary_repository_root, repository_name2)

    self.keystore_directory = os.path.join(self.temporary_repository_root, 'keystore')
    self.map_file = os.path.join(self.client_directory, 'map.json')
    self.map_file2 = os.path.join(self.client_directory2, 'map.json')

    # Copy the original 'repository', 'client', and 'keystore' directories
    # to the temporary repository the test cases can use.
    shutil.copytree(original_repository, self.repository_directory)
    shutil.copytree(original_repository, self.repository_directory2)
    shutil.copytree(original_client, self.client_directory)
    shutil.copytree(original_client, self.client_directory2)
    shutil.copyfile(original_map_file, self.map_file)
    shutil.copyfile(original_map_file, self.map_file2)
    shutil.copytree(original_keystore, self.keystore_directory)
<<<<<<< HEAD

    # Launch a SimpleHTTPServer (serves files in the current directory).
    # Test cases will request metadata and target files that have been
    # pre-generated in 'tuf/tests/repository_data', which will be served by the
    # SimpleHTTPServer launched here.  The test cases of this unit test assume
    # the pre-generated metadata files have a specific structure, such
    # as a delegated role 'targets/role1', three target files, five key files,
    # etc.
    self.SERVER_PORT = random.randint(30000, 45000)
    self.SERVER_PORT2 = random.randint(30000, 45000)

    command = ['simple_server.py', str(self.SERVER_PORT)]
    command2 = ['simple_server.py', str(self.SERVER_PORT2)]

    self.server_process = subprocess.Popen(command, stderr=subprocess.PIPE,
        cwd=self.repository_directory)

    logger.debug('Server process started.')
    logger.debug('Server process id: ' + str(self.server_process.pid))
    logger.debug('Serving on port: ' + str(self.SERVER_PORT))

    self.server_process2 = subprocess.Popen(command2, stderr=subprocess.PIPE,
        cwd=self.repository_directory2)


    logger.debug('Server process 2 started.')
    logger.debug('Server 2 process id: ' + str(self.server_process2.pid))
    logger.debug('Serving 2 on port: ' + str(self.SERVER_PORT2))
    self.url = 'http://localhost:' + str(self.SERVER_PORT) + os.path.sep
    self.url2 = 'http://localhost:' + str(self.SERVER_PORT2) + os.path.sep

=======

    # Launch a SimpleHTTPServer (serves files in the current directory).
    # Test cases will request metadata and target files that have been
    # pre-generated in 'tuf/tests/repository_data', which will be served by the
    # SimpleHTTPServer launched here.  The test cases of this unit test assume
    # the pre-generated metadata files have a specific structure, such
    # as a delegated role 'targets/role1', three target files, five key files,
    # etc.
    self.SERVER_PORT = random.randint(30000, 45000)
    self.SERVER_PORT2 = random.randint(30000, 45000)

    command = ['simple_server.py', str(self.SERVER_PORT)]
    command2 = ['simple_server.py', str(self.SERVER_PORT2)]

    self.server_process = subprocess.Popen(command, stderr=subprocess.PIPE,
        cwd=self.repository_directory)

    logger.debug('Server process started.')
    logger.debug('Server process id: ' + str(self.server_process.pid))
    logger.debug('Serving on port: ' + str(self.SERVER_PORT))

    self.server_process2 = subprocess.Popen(command2, stderr=subprocess.PIPE,
        cwd=self.repository_directory2)


    logger.debug('Server process 2 started.')
    logger.debug('Server 2 process id: ' + str(self.server_process2.pid))
    logger.debug('Serving 2 on port: ' + str(self.SERVER_PORT2))
    self.url = 'http://localhost:' + str(self.SERVER_PORT) + os.path.sep
    self.url2 = 'http://localhost:' + str(self.SERVER_PORT2) + os.path.sep

>>>>>>> ec95a0d3
    # NOTE: Following error is raised if a delay is not applied:
    # <urlopen error [Errno 111] Connection refused>
    time.sleep(.8)

    url_prefix = 'http://localhost:' + str(self.SERVER_PORT)
    url_prefix2 = 'http://localhost:' + str(self.SERVER_PORT2)

    self.repository_mirrors = {'mirror1': {'url_prefix': url_prefix,
                                           'metadata_path': 'metadata',
                                           'targets_path': 'targets',
                                           'confined_target_dirs': ['']}}

    self.repository_mirrors2 = {'mirror1': {'url_prefix': url_prefix2,
                                           'metadata_path': 'metadata',
                                           'targets_path': 'targets',
                                           'confined_target_dirs': ['']}}

    # Create the repository instances.  The test cases will use these client
    # updaters to refresh metadata, fetch target files, etc.
    self.repository_updater = updater.Updater(repository_name,
        self.repository_mirrors)
    self.repository_updater2 = updater.Updater(repository_name2,
        self.repository_mirrors2)


  def tearDown(self):
    # Modified_TestCase.tearDown() automatically deletes temporary files and
    # directories that may have been created during each test case.
    unittest_toolbox.Modified_TestCase.tearDown(self)

    # Remove the temporary repository directory, which should contain all the
    # metadata, targets, and key files generated of all the test cases.
    shutil.rmtree(self.temporary_directory)

    # Kill the SimpleHTTPServer process.
    if self.server_process.returncode is None:
      logger.info('Server process ' + str(self.server_process.pid) + ' terminated.')
      self.server_process.kill()

    if self.server_process2.returncode is None:
      logger.info('Server 2 process ' + str(self.server_process2.pid) + ' terminated.')
      self.server_process2.kill()

<<<<<<< HEAD
    # updater.Updater() populates the roledb with the name "test_repository"
=======
    # updater.Updater() populates the roledb with the name "test_repository1"
>>>>>>> ec95a0d3
    tuf.roledb.clear_roledb(clear_all=True)
    tuf.keydb.clear_keydb(clear_all=True)



  def test_update(self):
    self.assertEqual('test_repository1', str(self.repository_updater))
    self.assertEqual('test_repository2', str(self.repository_updater2))

    self.assertEqual(sorted(['role1', 'root', 'snapshot', 'targets', 'timestamp']),
        sorted(tuf.roledb.get_rolenames('test_repository1')))

    self.assertEqual(sorted(['role1', 'root', 'snapshot', 'targets', 'timestamp']),
        sorted(tuf.roledb.get_rolenames('test_repository2')))

    self.repository_updater.refresh()

    self.assertEqual(sorted(['role1', 'root', 'snapshot', 'targets', 'timestamp']),
        sorted(tuf.roledb.get_rolenames('test_repository1')))
    self.assertEqual(sorted(['role1', 'root', 'snapshot', 'targets', 'timestamp']),
        sorted(tuf.roledb.get_rolenames('test_repository2')))

    # 'role1.json' should be downloaded, because it provides info for the
    # requested 'file3.txt'.
    valid_targetinfo = self.repository_updater.get_one_valid_targetinfo('/file3.txt')

    self.assertEqual(sorted(['role2', 'role1', 'root', 'snapshot', 'targets', 'timestamp']),
        sorted(tuf.roledb.get_rolenames('test_repository1')))




  def test_repository_tool(self):
<<<<<<< HEAD
    repository_name = 'repository1'
    repository_name2 = 'repository2'
=======
    repository_name = 'test_repository1'
    repository_name2 = 'test_repository2'
>>>>>>> ec95a0d3

    self.assertEqual(repository_name, str(self.repository_updater))
    self.assertEqual(repository_name2, str(self.repository_updater2))

    repository = repo_tool.load_repository(self.repository_directory, repository_name)
    repository2 = repo_tool.load_repository(self.repository_directory2, repository_name2)

    repository.timestamp.version = 88
    self.assertEqual(['timestamp'], tuf.roledb.get_dirty_roles(repository_name))
    self.assertEqual([], tuf.roledb.get_dirty_roles(repository_name2))

    repository2.timestamp.version = 100
    self.assertEqual(['timestamp'], tuf.roledb.get_dirty_roles(repository_name2))

    key_file = os.path.join(self.keystore_directory, 'timestamp_key')
    timestamp_private = repo_tool.import_ed25519_privatekey_from_file(key_file, "password")

    repository.timestamp.load_signing_key(timestamp_private)
    repository2.timestamp.load_signing_key(timestamp_private)

    repository.write('timestamp', increment_version_number=False)
    repository2.write('timestamp', increment_version_number=False)

    # And move the staged metadata to the "live" metadata.
    shutil.rmtree(os.path.join(self.repository_directory, 'metadata'))
    shutil.rmtree(os.path.join(self.repository_directory2, 'metadata'))

    shutil.copytree(os.path.join(self.repository_directory, 'metadata.staged'),
        os.path.join(self.repository_directory, 'metadata'))
    shutil.copytree(os.path.join(self.repository_directory2, 'metadata.staged'),
        os.path.join(self.repository_directory2, 'metadata'))

    # Verify that the client retrieves the expected updates.
    logger.info('Downloading timestamp from server 1.')
    self.repository_updater.refresh()

    self.assertEqual(88, self.repository_updater.metadata['current']['timestamp']['version'])
    logger.info('Downloading timestamp from server 2.')
    self.repository_updater2.refresh()

    self.assertEqual(100, self.repository_updater2.metadata['current']['timestamp']['version'])

    # Test the behavior of the multi-repository updater.
    map_file = securesystemslib.util.load_json_file(self.map_file)
    map_file['repositories'][repository_name] = ['http://localhost:' + str(self.SERVER_PORT)]
    map_file['repositories'][repository_name2] = ['http://localhost:' + str(self.SERVER_PORT2)]
    with open(self.map_file, 'w') as file_object:
      file_object.write(json.dumps(map_file))

<<<<<<< HEAD
    multi_repo_updater = updater.MultiRepoUpdater(self.map_file)
    targetinfo, my_updater = multi_repo_updater.get_one_valid_targetinfo('file3.txt')


    my_updater.download_target(targetinfo, self.temporary_directory)
=======
    # Try to load a non-existent map file.
    self.assertRaises(tuf.exceptions.Error, updater.MultiRepoUpdater, 'bad_path')

    multi_repo_updater = updater.MultiRepoUpdater(self.map_file)
    targetinfo, my_updaters = multi_repo_updater.get_one_valid_targetinfo('file3.txt')

    my_updaters[0].download_target(targetinfo, self.temporary_directory)
>>>>>>> ec95a0d3
    self.assertTrue(os.path.exists(os.path.join(self.temporary_directory, 'file3.txt')))



if __name__ == '__main__':
  unittest.main()<|MERGE_RESOLUTION|>--- conflicted
+++ resolved
@@ -75,11 +75,7 @@
     # The original repository, keystore, and client directories will be copied
     # for each test case.
     original_repository = os.path.join(original_repository_files, 'repository')
-<<<<<<< HEAD
-    original_client = os.path.join(original_repository_files, 'client', 'test_repository')
-=======
     original_client = os.path.join(original_repository_files, 'client', 'test_repository1')
->>>>>>> ec95a0d3
     original_keystore = os.path.join(original_repository_files, 'keystore')
     original_map_file = os.path.join(original_repository_files, 'map.json')
 
@@ -94,13 +90,8 @@
     # directory copied from the original repository files.
     tuf.settings.repositories_directory = self.temporary_repository_root
 
-<<<<<<< HEAD
-    repository_name = 'repository1'
-    repository_name2 = 'repository2'
-=======
     repository_name = 'test_repository1'
     repository_name2 = 'test_repository2'
->>>>>>> ec95a0d3
     self.client_directory = os.path.join(self.temporary_repository_root, repository_name)
     self.client_directory2 = os.path.join(self.temporary_repository_root, repository_name2)
 
@@ -117,7 +108,6 @@
     shutil.copyfile(original_map_file, self.map_file)
     shutil.copyfile(original_map_file, self.map_file2)
     shutil.copytree(original_keystore, self.keystore_directory)
-<<<<<<< HEAD
 
     # Launch a SimpleHTTPServer (serves files in the current directory).
     # Test cases will request metadata and target files that have been
@@ -149,39 +139,6 @@
     self.url = 'http://localhost:' + str(self.SERVER_PORT) + os.path.sep
     self.url2 = 'http://localhost:' + str(self.SERVER_PORT2) + os.path.sep
 
-=======
-
-    # Launch a SimpleHTTPServer (serves files in the current directory).
-    # Test cases will request metadata and target files that have been
-    # pre-generated in 'tuf/tests/repository_data', which will be served by the
-    # SimpleHTTPServer launched here.  The test cases of this unit test assume
-    # the pre-generated metadata files have a specific structure, such
-    # as a delegated role 'targets/role1', three target files, five key files,
-    # etc.
-    self.SERVER_PORT = random.randint(30000, 45000)
-    self.SERVER_PORT2 = random.randint(30000, 45000)
-
-    command = ['simple_server.py', str(self.SERVER_PORT)]
-    command2 = ['simple_server.py', str(self.SERVER_PORT2)]
-
-    self.server_process = subprocess.Popen(command, stderr=subprocess.PIPE,
-        cwd=self.repository_directory)
-
-    logger.debug('Server process started.')
-    logger.debug('Server process id: ' + str(self.server_process.pid))
-    logger.debug('Serving on port: ' + str(self.SERVER_PORT))
-
-    self.server_process2 = subprocess.Popen(command2, stderr=subprocess.PIPE,
-        cwd=self.repository_directory2)
-
-
-    logger.debug('Server process 2 started.')
-    logger.debug('Server 2 process id: ' + str(self.server_process2.pid))
-    logger.debug('Serving 2 on port: ' + str(self.SERVER_PORT2))
-    self.url = 'http://localhost:' + str(self.SERVER_PORT) + os.path.sep
-    self.url2 = 'http://localhost:' + str(self.SERVER_PORT2) + os.path.sep
-
->>>>>>> ec95a0d3
     # NOTE: Following error is raised if a delay is not applied:
     # <urlopen error [Errno 111] Connection refused>
     time.sleep(.8)
@@ -225,11 +182,7 @@
       logger.info('Server 2 process ' + str(self.server_process2.pid) + ' terminated.')
       self.server_process2.kill()
 
-<<<<<<< HEAD
-    # updater.Updater() populates the roledb with the name "test_repository"
-=======
     # updater.Updater() populates the roledb with the name "test_repository1"
->>>>>>> ec95a0d3
     tuf.roledb.clear_roledb(clear_all=True)
     tuf.keydb.clear_keydb(clear_all=True)
 
@@ -263,13 +216,8 @@
 
 
   def test_repository_tool(self):
-<<<<<<< HEAD
-    repository_name = 'repository1'
-    repository_name2 = 'repository2'
-=======
     repository_name = 'test_repository1'
     repository_name2 = 'test_repository2'
->>>>>>> ec95a0d3
 
     self.assertEqual(repository_name, str(self.repository_updater))
     self.assertEqual(repository_name2, str(self.repository_updater2))
@@ -319,13 +267,6 @@
     with open(self.map_file, 'w') as file_object:
       file_object.write(json.dumps(map_file))
 
-<<<<<<< HEAD
-    multi_repo_updater = updater.MultiRepoUpdater(self.map_file)
-    targetinfo, my_updater = multi_repo_updater.get_one_valid_targetinfo('file3.txt')
-
-
-    my_updater.download_target(targetinfo, self.temporary_directory)
-=======
     # Try to load a non-existent map file.
     self.assertRaises(tuf.exceptions.Error, updater.MultiRepoUpdater, 'bad_path')
 
@@ -333,7 +274,6 @@
     targetinfo, my_updaters = multi_repo_updater.get_one_valid_targetinfo('file3.txt')
 
     my_updaters[0].download_target(targetinfo, self.temporary_directory)
->>>>>>> ec95a0d3
     self.assertTrue(os.path.exists(os.path.join(self.temporary_directory, 'file3.txt')))
 
 
